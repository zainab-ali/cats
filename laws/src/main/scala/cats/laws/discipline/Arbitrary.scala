--- conflicted
+++ resolved
@@ -23,14 +23,10 @@
   implicit def catsLawsArbitraryForOneAnd[F[_], A](implicit A: Arbitrary[A], F: Arbitrary[F[A]]): Arbitrary[OneAnd[F, A]] =
     Arbitrary(F.arbitrary.flatMap(fa => A.arbitrary.map(a => OneAnd(a, fa))))
 
-<<<<<<< HEAD
-  implicit def nonEmptyVectorArbitrary[A](implicit A: Arbitrary[A]): Arbitrary[NonEmptyVector[A]] =
+  implicit def catsLawsArbitraryForNonEmptyVector[A](implicit A: Arbitrary[A]): Arbitrary[NonEmptyVector[A]] =
     Arbitrary(implicitly[Arbitrary[Vector[A]]].arbitrary.flatMap(fa => A.arbitrary.map(a => NonEmptyVector(a, fa))))
 
-  implicit def xorArbitrary[A, B](implicit A: Arbitrary[A], B: Arbitrary[B]): Arbitrary[A Xor B] =
-=======
   implicit def catsLawsArbitraryForXor[A, B](implicit A: Arbitrary[A], B: Arbitrary[B]): Arbitrary[A Xor B] =
->>>>>>> 8f94d13f
     Arbitrary(Gen.oneOf(A.arbitrary.map(Xor.left), B.arbitrary.map(Xor.right)))
 
   implicit def catsLawsArbitraryForXorT[F[_], A, B](implicit F: Arbitrary[F[A Xor B]]): Arbitrary[XorT[F, A, B]] =
