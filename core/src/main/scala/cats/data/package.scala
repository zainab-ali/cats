package cats

package object data {
  type NonEmptyList[A] = OneAnd[A, List]
  type NonEmptyVector[A] = OneAnd[A, Vector]
  type NonEmptyStream[A] = OneAnd[A, Stream]

  def NonEmptyList[A](head: A, tail: List[A] = Nil): NonEmptyList[A] = OneAnd(head, tail)
  def NonEmptyList[A](head: A, tail: A*): NonEmptyList[A] = OneAnd[A, List](head, tail.toList)

  def NonEmptyVector[A](head: A, tail: Vector[A] = Vector.empty): NonEmptyVector[A] = OneAnd(head, tail)
  def NonEmptyVector[A](head: A, tail: A*): NonEmptyVector[A] = OneAnd(head, tail.toVector)

<<<<<<< HEAD
  def NonEmptyStream[A](head: A, tail: Stream[A] = Stream.empty) = OneAnd[A, Stream](head, tail)
  def NonEmptyStream[A](head: A, tail: A*) = OneAnd[A, Stream](head, tail.toStream)

  object NonEmptyList {
    def fromReducible[F[_], A](fa: F[A])(implicit F: Reducible[F]): Lazy[NonEmptyList[A]] =
      F.reduceRightTo(fa)(a => NonEmptyList(a, Nil)) { a =>
        Fold.Continue { case OneAnd(h, t) => OneAnd(a, h :: t) }
      }
  }
=======
  def NonEmptyStream[A](head: A, tail: Stream[A] = Stream.empty): NonEmptyStream[A] = OneAnd(head, tail)
  def NonEmptyStream[A](head: A, tail: A*): NonEmptyStream[A] = OneAnd(head, tail.toStream)
>>>>>>> 6785e6f8
}<|MERGE_RESOLUTION|>--- conflicted
+++ resolved
@@ -11,18 +11,18 @@
   def NonEmptyVector[A](head: A, tail: Vector[A] = Vector.empty): NonEmptyVector[A] = OneAnd(head, tail)
   def NonEmptyVector[A](head: A, tail: A*): NonEmptyVector[A] = OneAnd(head, tail.toVector)
 
-<<<<<<< HEAD
-  def NonEmptyStream[A](head: A, tail: Stream[A] = Stream.empty) = OneAnd[A, Stream](head, tail)
-  def NonEmptyStream[A](head: A, tail: A*) = OneAnd[A, Stream](head, tail.toStream)
-
-  object NonEmptyList {
-    def fromReducible[F[_], A](fa: F[A])(implicit F: Reducible[F]): Lazy[NonEmptyList[A]] =
-      F.reduceRightTo(fa)(a => NonEmptyList(a, Nil)) { a =>
-        Fold.Continue { case OneAnd(h, t) => OneAnd(a, h :: t) }
-      }
-  }
-=======
+// <<<<<<< HEAD
+//   def NonEmptyStream[A](head: A, tail: Stream[A] = Stream.empty) = OneAnd[A, Stream](head, tail)
+//   def NonEmptyStream[A](head: A, tail: A*) = OneAnd[A, Stream](head, tail.toStream)
+// 
+//   object NonEmptyList {
+//     def fromReducible[F[_], A](fa: F[A])(implicit F: Reducible[F]): Lazy[NonEmptyList[A]] =
+//       F.reduceRightTo(fa)(a => NonEmptyList(a, Nil)) { a =>
+//         Fold.Continue { case OneAnd(h, t) => OneAnd(a, h :: t) }
+//       }
+//   }
+// =======
   def NonEmptyStream[A](head: A, tail: Stream[A] = Stream.empty): NonEmptyStream[A] = OneAnd(head, tail)
   def NonEmptyStream[A](head: A, tail: A*): NonEmptyStream[A] = OneAnd(head, tail.toStream)
->>>>>>> 6785e6f8
+//>>>>>>> origin/master
 }